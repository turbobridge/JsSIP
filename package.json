{
  "name": "jssip",
  "title": "JsSIP",
  "description": "the Javascript SIP library",
  "version": "3.2.15",
  "homepage": "http://jssip.net",
  "author": "José Luis Millán <jmillan@aliax.net> (https://github.com/jmillan)",
  "contributors": [
    "Iñaki Baz Castillo <ibc@aliax.net> (https://github.com/ibc)",
    "Saúl Ibarra Corretgé <saghul@gmail.com> (https://github.com/saghul)"
  ],
  "main": "lib-es5/JsSIP.js",
  "keywords": [
    "sip",
    "websocket",
    "webrtc",
    "node",
    "browser",
    "library"
  ],
  "license": "MIT",
  "repository": {
    "type": "git",
    "url": "https://github.com/versatica/JsSIP.git"
  },
  "bugs": {
    "url": "https://github.com/versatica/JsSIP/issues"
  },
  "dependencies": {
    "debug": "^4.1.0",
    "events": "^3.0.0",
<<<<<<< HEAD
    "sdp-transform": "^2.4.1",
    "webrtc-adapter": "file:./webrtc-adapter"
=======
    "sdp-transform": "^2.4.1"
>>>>>>> 4808c77f
  },
  "devDependencies": {
    "ansi-colors": "^3.1.0",
    "@babel/core": "^7.1.2",
    "@babel/preset-env": "^7.1.0",
    "browserify": "^16.2.3",
    "eslint": "^5.6.1",
    "fancy-log": "^1.3.2",
    "gulp": "^4.0.0",
    "gulp-babel": "^8.0.0",
    "gulp-eslint": "^5.0.0",
    "gulp-expect-file": "^1.0.0",
    "gulp-header": "^2.0.5",
    "gulp-nodeunit-runner": "^0.2.2",
    "gulp-plumber": "^1.2.0",
    "gulp-rename": "^1.4.0",
    "gulp-uglify-es": "^1.0.4",
    "pegjs": "^0.7.0",
    "vinyl-buffer": "^1.0.1",
    "vinyl-source-stream": "^2.0.0"
  },
  "scripts": {
    "test": "gulp test",
    "prepublishOnly": "gulp babel"
  }
}<|MERGE_RESOLUTION|>--- conflicted
+++ resolved
@@ -29,12 +29,7 @@
   "dependencies": {
     "debug": "^4.1.0",
     "events": "^3.0.0",
-<<<<<<< HEAD
-    "sdp-transform": "^2.4.1",
-    "webrtc-adapter": "file:./webrtc-adapter"
-=======
     "sdp-transform": "^2.4.1"
->>>>>>> 4808c77f
   },
   "devDependencies": {
     "ansi-colors": "^3.1.0",
